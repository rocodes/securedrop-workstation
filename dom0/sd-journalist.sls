# -*- coding: utf-8 -*-
# vim: set syntax=yaml ts=2 sw=2 sts=2 et :

##
# qvm.work
# ========
#
# Installs 'sd-journlist' AppVM, for hosting the securedrop workstation app
#
##

include:
  - qvm.template-whonix-ws
#  - sd-whonix

{%- from "qvm/template.jinja" import load -%}

{% load_yaml as defaults -%}
name:         sd-journalist
present:
  - template: whonix-ws
  - label:    blue
prefs:
  - netvm:    sd-whonix
require:
  - pkg:      template-whonix-ws
  - qvm:      sd-whonix
{%- endload %}

{{ load(defaults) }}

# Allow sd-journslist to open files in sd-decrypt
sed -i '1isd-journalist sd-decrypt allow' /etc/qubes-rpc/policy/qubes.OpenInVM:
  cmd.run:
<<<<<<< HEAD
  - unless: grep -qF 'sd-journalist $dispvm:sd-dispvm allow' /etc/qubes-rpc/policy/qubes.OpenInVM

/etc/qubes-rpc/policy/sd-process.Feedback:
  file.managed:    
    - source: salt://sd/sd-journalist/sd-process.Feedback-dom0
    - user: root
    - group: root
    - mode: 644
=======
  - unless: grep -qF '1isd-journalist $dispvm:sd-decrypt allow' /etc/qubes-rpc/policy/qubes.OpenInVM

# Allow sd-journalist to open files in sd-decrypt-bsed dispVM's
# When our Qubes bug is fixed, this will be used.
sed -i '1isd-journalist $dispvm:sd-decrypt allow' /etc/qubes-rpc/policy/qubes.OpenInVM:
  cmd.run:
  - unless: grep -qF '1isd-journalist $dispvm:sd-decrypt allow' /etc/qubes-rpc/policy/qubes.OpenInVM
>>>>>>> eea587dc
<|MERGE_RESOLUTION|>--- conflicted
+++ resolved
@@ -32,21 +32,17 @@
 # Allow sd-journslist to open files in sd-decrypt
 sed -i '1isd-journalist sd-decrypt allow' /etc/qubes-rpc/policy/qubes.OpenInVM:
   cmd.run:
-<<<<<<< HEAD
-  - unless: grep -qF 'sd-journalist $dispvm:sd-dispvm allow' /etc/qubes-rpc/policy/qubes.OpenInVM
+    - unless: grep -qF 'sd-journalist sd-decrypt allow' /etc/qubes-rpc/policy/qubes.OpenInVM
+
+# Allow sd-journalist to open files in sd-decrypt-bsed dispVM's
+# When our Qubes bug is fixed, this will be used.
+sed -i '1isd-journalist $dispvm:sd-decrypt allow' /etc/qubes-rpc/policy/qubes.OpenInVM:
+  cmd.run:
+  - unless: grep -qF 'sd-journalist $dispvm:sd-decrypt allow' /etc/qubes-rpc/policy/qubes.OpenInVM
 
 /etc/qubes-rpc/policy/sd-process.Feedback:
   file.managed:    
     - source: salt://sd/sd-journalist/sd-process.Feedback-dom0
     - user: root
     - group: root
-    - mode: 644
-=======
-  - unless: grep -qF '1isd-journalist $dispvm:sd-decrypt allow' /etc/qubes-rpc/policy/qubes.OpenInVM
-
-# Allow sd-journalist to open files in sd-decrypt-bsed dispVM's
-# When our Qubes bug is fixed, this will be used.
-sed -i '1isd-journalist $dispvm:sd-decrypt allow' /etc/qubes-rpc/policy/qubes.OpenInVM:
-  cmd.run:
-  - unless: grep -qF '1isd-journalist $dispvm:sd-decrypt allow' /etc/qubes-rpc/policy/qubes.OpenInVM
->>>>>>> eea587dc
+    - mode: 644